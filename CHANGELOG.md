# Changelog

All notable changes to this project will be documented in this file.

The format is based on [Keep a Changelog](https://keepachangelog.com/en/)

The types of changes are:

* `Added` for new features.
* `Changed` for changes in existing functionality.
* `Developer Experience` for changes in developer workflow or tooling.
* `Deprecated` for soon-to-be removed features.
* `Docs` for documentation only changes.
* `Removed` for now removed features.
* `Fixed` for any bug fixes.
* `Security` in case of vulnerabilities.

## [Unreleased](https://github.com/ethyca/fides/compare/1.8.4...main)

<<<<<<< HEAD
### Added

* Dataset generation enhancements using Fides Classify for Plus users:
  * Added toggle for enabling classify during generation. [#1057](https://github.com/ethyca/fides/pull/1057)
  * Initial implementation of API request to kick off classify, with confirmation modal. [#1069](https://github.com/ethyca/fides/pull/1069)
  * Initial Classification & Review status for generated datasets. [#1074](https://github.com/ethyca/fides/pull/1074)
* System management UI:
  * New page to add a system via yaml [#1062](https://github.com/ethyca/fides/pull/1062)
  * Skeleton of page to add a system manually [#1068](https://github.com/ethyca/fides/pull/1068)
  * Refactor config wizard system forms to be reused for system management [#1072](https://github.com/ethyca/fides/pull/1072)
  * Add additional optional fields to system management forms [#1082](https://github.com/ethyca/fides/pull/1082)
  * Delete a system through the UI [#1085](https://github.com/ethyca/fides/pull/1085)

### Changed

* Changed behavior of `load_default_taxonomy` to append instead of upsert [#1040](https://github.com/ethyca/fides/pull/1040)
* Changed behavior of adding privacy declarations to decouple the actions of the "add" and "next" buttons [#1086](https://github.com/ethyca/fides/pull/1086)
* Moved system related UI components from the `config-wizard` directory to the `system` directory [#1097](https://github.com/ethyca/fides/pull/1097)

### Fixed

* Fixed the "help" link in the UI header [#1078](https://github.com/ethyca/fides/pull/1078)
=======
## [1.8.5](https://github.com/ethyca/fides/compare/1.8.4...1.8.5)

### Changed

* Update fideslang to v1.3.0 [#1103](https://github.com/ethyca/fides/pull/1103)
>>>>>>> f38df7dd

## [1.8.4](https://github.com/ethyca/fides/compare/1.8.3...1.8.4) - 2022-09-09

### Added

* Initial system management page [#1054](https://github.com/ethyca/fides/pull/1054)

### Changed

* Deleting a taxonomy field with children will now cascade delete all of its children as well. [#1042](https://github.com/ethyca/fides/pull/1042)

### Fixed

* Fixed navigating directly to frontend routes loading index page instead of the correct static page for the route.
* Fix truncated evaluation error messages [#1053](https://github.com/ethyca/fides/pull/1053)

## [1.8.3](https://github.com/ethyca/fides/compare/1.8.2...1.8.3) - 2022-09-06

### Added

* Added more taxonomy fields that can be edited via the UI [#1000](https://github.com/ethyca/fides/pull/1000) [#1028](https://github.com/ethyca/fides/pull/1028)
* Added the ability to add taxonomy fields via the UI [#1019](https://github.com/ethyca/fides/pull/1019)
* Added the ability to delete taxonomy fields via the UI [#1006](https://github.com/ethyca/fides/pull/1006)
  * Only non-default taxonomy entities can be deleted [#1023](https://github.com/ethyca/fides/pull/1023)
* Prevent deleting taxonomy `is_default` fields and from adding `is_default=True` fields via the API [#990](https://github.com/ethyca/fides/pull/990).
* Added a "Custom" tag to distinguish user defined taxonomy fields from default taxonomy fields in the UI [#1027](https://github.com/ethyca/fides/pull/1027)
* Added initial support for enabling Fides Plus [#1037](https://github.com/ethyca/fides/pull/1037)
  * The `useFeatures` hook can be used to check if `plus` is enabled.
  * Navigating to/from the Data Map page is gated behind this feature.
  * Plus endpoints are served from the private Plus image.

### Fixed

* Fixed failing mypy tests [#1030](https://github.com/ethyca/fides/pull/1030)
* Fixed an issue where `fides push --diff` would return a false positive diff [#1026](https://github.com/ethyca/fides/pull/1026)
* Pinned pydantic version to < 1.10.0 to fix an error in finding referenced fides keys [#1045](https://github.com/ethyca/fides/pull/1045)

## [1.8.2](https://github.com/ethyca/fides/compare/1.8.1...1.8.2) - 2022-08-18

### Added

* Added the ability to edit taxonomy fields via the UI [#977](https://github.com/ethyca/fides/pull/977)
* New column `is_default` added to DataCategory, DataUse, DataSubject, and DataQualifier tables [#976](https://github.com/ethyca/fides/pull/976)

### Changed

* Upgraded base Docker version to Python 3.9 and updated all other references from 3.8 -> 3.9 [#974](https://github.com/ethyca/fides/pull/974)
* Prepend all database tables with `ctl_` [#979](https://github.com/ethyca/fides/pull/979)
* Moved the `admin-ui` code down one level into a `ctl` subdir [#970](https://github.com/ethyca/fides/pull/970)
* Extended the `/datamap` endpoint to include extra metadata [#992](https://github.com/ethyca/fides/pull/992)

## [1.8.1](https://github.com/ethyca/fides/compare/1.8.0...1.8.1) - 2022-08-08

### Deprecated

* The following environment variables have been deprecated, and replaced with the new environment variable names indicated below. To avoid breaking existing workflows, the deprecated variables are still respected in v1.8.1. They will be removed in a future release.
  * `FIDESCTL__API__DATABASE_HOST` --> `FIDESCTL__DATABASE__SERVER`
  * `FIDESCTL__API__DATABASE_NAME` --> `FIDESCTL__DATABASE__DB`
  * `FIDESCTL__API__DATABASE_PASSWORD` --> `FIDESCTL__DATABASE__PASSWORD`
  * `FIDESCTL__API__DATABASE_PORT` --> `FIDESCTL__DATABASE__PORT`
  * `FIDESCTL__API__DATABASE_TEST_DATABASE_NAME` --> `FIDESCTL__DATABASE__TEST_DB`
  * `FIDESCTL__API__DATABASE_USER` --> `FIDESCTL__DATABASE__USER`

### Developer Experience

* The included `docker-compose.yml` no longer references outdated ENV variables [#964](https://github.com/ethyca/fides/pull/964)

### Docs

* Minor release documentation now reflects the desired patch release process [#955](https://github.com/ethyca/fides/pull/955)
* Updated references to ENV variables [#964](https://github.com/ethyca/fides/pull/964)

### Fixed

* Deprecated config options will continue to be respected when set via environment variables [#965](https://github.com/ethyca/fides/pull/965)
* The git cache is rebuilt within the Docker container [#962](https://github.com/ethyca/fides/pull/962)
* The `wheel` pypi build no longer has a dirty version tag [#962](https://github.com/ethyca/fides/pull/962)
* Add setuptools to dev-requirements to fix versioneer error [#983](https://github.com/ethyca/fides/pull/983)

## [1.8.0](https://github.com/ethyca/fides/compare/1.7.1...1.8.0) - 2022-08-04

### Added

* Initial configuration wizard UI view
  * System scanning step: AWS credentials form and initial `generate` API usage.
  * System scanning results: AWS systems are stored and can be selected for review
* CustomInput type "password" with show/hide icon.
* Pull CLI command now checks for untracked/unstaged files in the manifests dir [#869](https://github.com/ethyca/fides/pull/869)
* Pull CLI command has a flag to pull missing files from the server [#895](https://github.com/ethyca/fides/pull/895)
* Add BigQuery support for the `generate` command and `/generate` endpoint [#814](https://github.com/ethyca/fides/pull/814) & [#917](https://github.com/ethyca/fides/pull/917)
* Added user auth tables [915](https://github.com/ethyca/fides/pull/915)
* Standardized API error parsing under `~/types/errors`
* Added taxonomy page to UI [#902](https://github.com/ethyca/fides/pull/902)
  * Added a nested accordion component for displaying taxonomy data [#910](https://github.com/ethyca/fides/pull/910)
* Add lru cache to get_config [927](https://github.com/ethyca/fides/pull/927)
* Add support for deprecated API config values [#959](https://github.com/ethyca/fides/pull/959)
* `fides` is now an alias for `fidesctl` as a CLI entrypoint [#926](https://github.com/ethyca/fides/pull/926)
* Add user auth routes [929](https://github.com/ethyca/fides/pull/929)
* Bump fideslib to 3.0.1 and remove patch code[931](https://github.com/ethyca/fides/pull/931)
* Update the `fidesctl` python package to automatically serve the UI [#941](https://github.com/ethyca/fides/pull/941)
* Add `push` cli command alias for `apply` and deprecate `apply` [943](https://github.com/ethyca/fides/pull/943)
* Add resource groups tagging api as a source of system generation [939](https://github.com/ethyca/fides/pull/939)
* Add GitHub Action to publish the `fidesctl` package to testpypi on pushes to main [#951](https://github.com/ethyca/fides/pull/951)

### Changed

* Updated the `datamap` endpoint to return human-readable column names as the first response item [#779](https://github.com/ethyca/fides/pull/779)
* Remove the `obscure` requirement from the `generate` endpoint [#819](https://github.com/ethyca/fides/pull/819)
* Moved all files from `fidesapi` to `fidesctl/api` [#885](https://github.com/ethyca/fides/pull/885)
* Moved `scan` and `generate` to the list of commands that can be run in local mode [#841](https://github.com/ethyca/fides/pull/841)
* Upgraded the base docker images from Debian Buster to Bullseye [#958](https://github.com/ethyca/fides/pull/958)
* Removed `ipython` as a dev-requirement [#958](https://github.com/ethyca/fides/pull/958)
* Webserver dependencies now come as a standard part of the package [#881](https://github.com/ethyca/fides/pull/881)
* Initial configuration wizard UI view
  * Refactored step & form results management to use Redux Toolkit slice.
* Change `id` field in tables from an integer to a string [915](https://github.com/ethyca/fides/pull/915)
* Update `fideslang` to `1.1.0`, simplifying the default taxonomy and adding `tags` for resources [#865](https://github.com/ethyca/fides/pull/865)
* Merge existing configurations with `fideslib` library [#913](https://github.com/ethyca/fides/pull/913)
* Moved frontend static files to `src/fidesctl/ui-build/static` [#934](https://github.com/ethyca/fides/pull/934)
* Replicated the error response handling from the `/validate` endpoint to the `/generate` endpoint [#911](https://github.com/ethyca/fides/pull/911)

### Developer Experience

* Remove `API_PREFIX` from fidesctl/core/utils.py and change references to `API_PREFIX` in fidesctl/api/reoutes/util.py [922](https://github.com/ethyca/fides/pull/922)

### Fixed

* Dataset field columns show all columns by default in the UI [#898](https://github.com/ethyca/fides/pull/898)
* Fixed the missing `.fides./` directory when locating the default config [#933](https://github.com/ethyca/fides/pull/933)

## [1.7.1](https://github.com/ethyca/fides/compare/1.7.0...1.7.1) - 2022-07-28

### Added

* Add datasets via YAML in the UI [#813](https://github.com/ethyca/fides/pull/813)
* Add datasets via database connection [#834](https://github.com/ethyca/fides/pull/834) [#889](https://github.com/ethyca/fides/pull/889)
* Add delete confirmation when deleting a field or collection from a dataset [#809](https://github.com/ethyca/fides/pull/809)
* Add ability to delete datasets from the UI [#827](https://github.com/ethyca/fides/pull/827)
* Add Cypress for testing [713](https://github.com/ethyca/fides/pull/833)
* Add datasets via database connection (UI only) [#834](https://github.com/ethyca/fides/pull/834)
* Add Okta support to the `/generate` endpoint [#842](https://github.com/ethyca/fides/pull/842)
* Add db support to `/generate` endpoint [849](https://github.com/ethyca/fides/pull/849)
* Added OpenAPI TypeScript client generation for the UI app. See the [README](/clients/admin-ui/src/types/api/README.md) for more details.

### Changed

* Remove the `obscure` requirement from the `generate` endpoint [#819](https://github.com/ethyca/fides/pull/819)

### Developer Experience

* When releases are published, dispatch a repository webhook event to ethyca/fidesctl-plus [#938](https://github.com/ethyca/fides/pull/938)

### Docs

* recommend/replace pip installs with pipx [#874](https://github.com/ethyca/fides/pull/874)

### Fixed

* CustomSelect input tooltips appear next to selector instead of wrapping to a new row.
* Datasets without the `third_country_transfer` will not cause the editing dataset form to not render.
* Fixed a build issue causing an `unknown` version of `fidesctl` to be installed in published Docker images [#836](https://github.com/ethyca/fides/pull/836)
* Fixed an M1-related SQLAlchemy bug [#816](https://github.com/ethyca/fides/pull/891)
* Endpoints now work with or without a trailing slash. [#886](https://github.com/ethyca/fides/pull/886)
* Dataset field columns show all columns by default in the UI [#898](https://github.com/ethyca/fides/pull/898)
* Fixed the `tag` specific GitHub Action workflows for Docker and publishing docs. [#901](https://github.com/ethyca/fides/pull/901)

## [1.7.0](https://github.com/ethyca/fides/compare/1.6.1...1.7.0) - 2022-06-23

### Added

* Added dependabot to keep dependencies updated
* A warning now issues for any orphan datasets as part of the `apply` command [543](https://github.com/ethyca/fides/pull/543)
* Initial scaffolding of management UI [#561](https://github.com/ethyca/fides/pull/624)
* A new `audit` command for `system` and `organization` resources, checking data map attribute compliance [#548](https://github.com/ethyca/fides/pull/548)
* Static UI assets are now built with the docker container [#663](https://github.com/ethyca/fides/issues/663)
* Host static files via fidesapi [#621](https://github.com/ethyca/fides/pull/621)
* A new `generate` endpoint to enable capturing systems from infrastructure from the UI [#642](https://github.com/ethyca/fides/pull/642)
* A new `datamap` endpoint to enable visualizing a data map from the UI [#721](https://github.com/ethyca/fides/pull/721)
* Management UI navigation bar [#679](https://github.com/ethyca/fides/issues/679)
* Management UI integration [#736](https://github.com/ethyca/fides/pull/736)
  * Datasets
  * Systems
  * Taxonomy (data categories)
* Initial dataset UI view [#768](https://github.com/ethyca/fides/pull/768)
  * Add interaction for viewing a dataset collection
  * Add column picker
  * Add a data category checklist tree
  * Edit/delete dataset fields
  * Edit/delete dataset collections
  * Edit datasets
  * Add a component for Identifiability tags
  * Add tooltips for help on forms
  * Add geographic location (third_country_transfers) country selection. Supported by new dependency `i18n-iso-countries`.
* Okta, aws and database credentials can now come from `fidesctl.toml` config [#694](https://github.com/ethyca/fides/pull/694)
* New `validate` endpoint to test aws and okta credentials [#722](https://github.com/ethyca/fides/pull/722)
* Initial configuration wizard UI view
  * Manual entry steps added (name and describe organization, pick entry route, and describe system manually including privacy declarations)
* A new image tagged `ethyca/fidesctl:dev` is published on each push to `main` [781](https://github.com/ethyca/fides/pull/781)
* A new cli command (`fidesctl sync`) [#765](https://github.com/ethyca/fides/pull/765)

### Changed

* Comparing server and CLI versions ignores `.dirty` only differences, and is quiet on success when running general CLI commands [621](https://github.com/ethyca/fides/pull/621)
* All endpoints now prefixed by `/api/v1` [#623](https://github.com/ethyca/fides/issues/623)
* Allow AWS credentials to be passed to `generate system` via the API [#645](https://github.com/ethyca/fides/pull/645)
* Update the export of a datamap to load resources from the server instead of a manifest directory [#662](https://github.com/ethyca/fides/pull/662)
* Refactor `export` to remove CLI specific uses from the core modules and load resources[#725](https://github.com/ethyca/fides/pull/725)
* Bump version of FastAPI in `setup.py` to 0.77.1 to match `optional-requirements.txt` [#734](https://github.com/ethyca/fides/pull/734)
* Docker images are now only built and pushed on tags to match when released to pypi [#740](https://github.com/ethyca/fides/pull/740)
* Okta resource scanning and generation now works with systems instead of datasets [#751](https://github.com/ethyca/fides/pull/751)

### Developer Experience

* Replaced `make` with `nox` [#547](https://github.com/ethyca/fides/pull/547)
* Removed usage of `fideslang` module in favor of new [external package](https://github.com/ethyca/fideslang) shared across projects [#619](https://github.com/ethyca/fides/issues/619)
* Added a UI service to the docker-compose deployment [#757](<https://github.com/ethyca/fides/pull/757>)
* `TestClient` defined in and shared across test modules via `conftest.py` [#759](https://github.com/ethyca/fides/pull/759)

### Docs

* Replaced all references to `make` with `nox` [#547](https://github.com/ethyca/fides/pull/547)
* Removed config/schemas page [#613](https://github.com/ethyca/fides/issues/613)
* Dataset UI and config wizard docs added (<https://github.com/ethyca/fides/pull/697>)
* The fides README now walks through generating a datamap [#746](https://github.com/ethyca/fides/pull/746)

### Fixed

* Updated `fideslog` to v1.1.5, resolving an issue where some exceptions thrown by the SDK were not handled as expected [#609](https://github.com/ethyca/fides/issues/609)
* Updated the webserver so that it won't fail if the database is inaccessible [#649](https://github.com/ethyca/fides/pull/649)
* Updated external tests to handle complex characters [#661](https://github.com/ethyca/fides/pull/661)
* Evaluations now properly merge the default taxonomy into the user-defined taxonomy [#684](https://github.com/ethyca/fides/pull/684)
* The CLI can now be run without installing the webserver components [#715](https://github.com/ethyca/fides/pull/715)

## [1.6.1](https://github.com/ethyca/fides/compare/1.6.0...1.6.1) - 2022-06-15

### Docs

* Updated `Release Steps`

### Fixed

* Resolved a failure with populating applicable data subject rights to a data map
* Handle invalid characters when generating a `fides_key` [#761](https://github.com/ethyca/fides/pull/761)

## [1.6.0](https://github.com/ethyca/fides/compare/1.5.3...1.6.0) - 2022-05-02

### Added

* CHANGELOG.md file
* On API server startup, in-use config values are logged at the DEBUG level
* Send a usage analytics event upon execution of the `fidesctl init` command

### Developer Experience

* added isort as a CI check
* Include `tests/` in all static code checks (e.g. `mypy`, `pylint`)

### Changed

* Published Docker image does a clean install of Fidesctl
* `with_analytics` is now a decorator

### Fixed

* Third-Country formatting on Data Map
* Potential Duplication on Data Map
* Exceptions are no longer raised when sending `AnalyticsEvent`s on Windows
* Running `fidesctl init` now generates a `server_host` and `server_protocol`
  rather than `server_url`<|MERGE_RESOLUTION|>--- conflicted
+++ resolved
@@ -15,9 +15,8 @@
 * `Fixed` for any bug fixes.
 * `Security` in case of vulnerabilities.
 
-## [Unreleased](https://github.com/ethyca/fides/compare/1.8.4...main)
-
-<<<<<<< HEAD
+## [Unreleased](https://github.com/ethyca/fides/compare/1.8.5...main)
+
 ### Added
 
 * Dataset generation enhancements using Fides Classify for Plus users:
@@ -40,13 +39,12 @@
 ### Fixed
 
 * Fixed the "help" link in the UI header [#1078](https://github.com/ethyca/fides/pull/1078)
-=======
+
 ## [1.8.5](https://github.com/ethyca/fides/compare/1.8.4...1.8.5)
 
 ### Changed
 
 * Update fideslang to v1.3.0 [#1103](https://github.com/ethyca/fides/pull/1103)
->>>>>>> f38df7dd
 
 ## [1.8.4](https://github.com/ethyca/fides/compare/1.8.3...1.8.4) - 2022-09-09
 
