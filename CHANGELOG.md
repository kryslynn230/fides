--- conflicted
+++ resolved
@@ -42,12 +42,9 @@
 ### Fixed
 
 * Fixed bug where refreshing a page in the UI would result in a 404 [#2502](https://github.com/ethyca/fides/pull/2502)
-<<<<<<< HEAD
-* Improve "Upload a new dataset YAML" [#1531](https://github.com/ethyca/fides/pull/2258)
-=======
 * Usernames are case insensitive now and prevent all duplicates [#2487](https://github.com/ethyca/fides/pull/2487)
   * This PR contains a migration that deletes duplicate users and keeps the oldest original account.
->>>>>>> 9b9a03a9
+* Improve "Upload a new dataset YAML" [#1531](https://github.com/ethyca/fides/pull/2258)
 
 ### Developer Experience
 
