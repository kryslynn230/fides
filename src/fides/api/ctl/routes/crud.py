# type: ignore
# pylint: disable=redefined-outer-name,cell-var-from-loop

"""
Contains all of the generic CRUD endpoints that can be
generated programmatically for each resource.
"""

from typing import Dict, List

<<<<<<< HEAD
from fastapi import Depends, Response, Security, status
from fideslang import model_map
=======
from fastapi import Depends, HTTPException, Response, status
from fideslang import Dataset, FidesModel, model_map
from fideslang.validation import FidesKey
from pydantic import ValidationError as PydanticValidationError
>>>>>>> 56d9e56c
from sqlalchemy.ext.asyncio import AsyncSession
from starlette.status import HTTP_422_UNPROCESSABLE_ENTITY

from fides.api.ctl.database.crud import (
    create_resource,
    delete_resource,
    get_resource,
    list_resource,
    update_resource,
    upsert_resources,
)
from fides.api.ctl.database.session import get_async_db
from fides.api.ctl.routes.util import (
    API_PREFIX,
    forbid_if_default,
    forbid_if_editing_any_is_default,
    forbid_if_editing_is_default,
    get_resource_type,
)
from fides.api.ctl.sql_models import (
    DataCategory,
    models_with_default_field,
    sql_model_map,
)
from fides.api.ctl.utils import errors
from fides.api.ctl.utils.api_router import APIRouter
<<<<<<< HEAD
from fides.api.ops.api.v1 import scope_registry
from fides.api.ops.util.oauth_util import verify_oauth_client_cli
=======
from fides.api.ops.schemas.dataset import validate_data_categories_against_db


async def get_data_categories_from_db(async_session: AsyncSession) -> List[FidesKey]:
    """Similar method to one on the ops side except this uses an async session to retrieve data categories"""
    resources = await list_resource(DataCategory, async_session)
    data_categories = [res.fides_key for res in resources]
    return data_categories


async def validate_data_categories(
    resource: FidesModel, async_session: AsyncSession
) -> None:
    """Validate data categories defined on Datasets against data categories in the db"""
    if not isinstance(resource, Dataset):
        return

    try:
        defined_data_categories: List[FidesKey] = await get_data_categories_from_db(
            async_session
        )
        validate_data_categories_against_db(resource, defined_data_categories)
    except PydanticValidationError as e:
        raise HTTPException(
            status_code=HTTP_422_UNPROCESSABLE_ENTITY, detail=e.errors()
        )

>>>>>>> 56d9e56c

# CRUD Endpoints
routers: List[APIRouter] = []
for model_type, fides_model in model_map.items():
    # Programmatically define routers for each resource type
    router = APIRouter(
        tags=[fides_model.__name__],
        prefix=f"{API_PREFIX}/{model_type}",
    )

    @router.post(
        "/",
        response_model=fides_model,
        status_code=status.HTTP_201_CREATED,
        dependencies=[
            Security(
                verify_oauth_client_cli, scopes=[scope_registry.CLI_OBJECTS_CREATE]
            )
        ],
        responses={
            status.HTTP_403_FORBIDDEN: {
                "content": {
                    "application/json": {
                        "example": {
                            "detail": {
                                "error": "user does not have permission to modify this resource",
                                "resource_type": model_type,
                                "fides_key": "example.key",
                            }
                        }
                    }
                }
            },
        },
    )
    async def create(
        resource: fides_model,
        resource_type: str = get_resource_type(router),
        db: AsyncSession = Depends(get_async_db),
    ) -> Dict:
        """
        Create a resource.

        Payloads with an is_default field can only be set to False,
        will return a `403 Forbidden`.
        """
        sql_model = sql_model_map[resource_type]
        await validate_data_categories(resource, db)
        if sql_model in models_with_default_field and resource.is_default:
            raise errors.ForbiddenError(resource_type, resource.fides_key)
        return await create_resource(sql_model, resource.dict(), db)

    @router.get(
        "/",
        dependencies=[
            Security(verify_oauth_client_cli, scopes=[scope_registry.CLI_OBJECTS_READ])
        ],
        response_model=List[fides_model],
        name="List",
    )
    async def ls(  # pylint: disable=invalid-name
        resource_type: str = get_resource_type(router),
        db: AsyncSession = Depends(get_async_db),
    ) -> List:
        """Get a list of all of the resources of this type."""
        sql_model = sql_model_map[resource_type]
        return await list_resource(sql_model, db)

    @router.get(
        "/{fides_key}",
        dependencies=[
            Security(verify_oauth_client_cli, scopes=[scope_registry.CLI_OBJECTS_READ])
        ],
        response_model=fides_model,
    )
    async def get(
        fides_key: str,
        resource_type: str = get_resource_type(router),
        db: AsyncSession = Depends(get_async_db),
    ) -> Dict:
        """Get a resource by its fides_key."""
        sql_model = sql_model_map[resource_type]
        return await get_resource(sql_model, fides_key, db)

    @router.put(
        "/",
        response_model=fides_model,
        dependencies=[
            Security(
                verify_oauth_client_cli, scopes=[scope_registry.CLI_OBJECTS_UPDATE]
            )
        ],
        responses={
            status.HTTP_403_FORBIDDEN: {
                "content": {
                    "application/json": {
                        "example": {
                            "detail": {
                                "error": "user does not have permission to modify this resource",
                                "resource_type": model_type,
                                "fides_key": "example.key",
                            }
                        }
                    }
                }
            },
        },
    )
    async def update(
        resource: fides_model,
        resource_type: str = get_resource_type(router),
        db: AsyncSession = Depends(get_async_db),
    ) -> Dict:
        """
        Update a resource by its fides_key.

        The `is_default` field cannot be updated and will respond
        with a `403 Forbidden` if attempted.
        """
        sql_model = sql_model_map[resource_type]
        await validate_data_categories(resource, db)
        await forbid_if_editing_is_default(sql_model, resource.fides_key, resource, db)
        return await update_resource(sql_model, resource.dict(), db)

    @router.post(
        "/upsert",
        dependencies=[
            Security(
                verify_oauth_client_cli,
                scopes=[
                    scope_registry.CLI_OBJECTS_CREATE,
                    scope_registry.CLI_OBJECTS_UPDATE,
                ],
            )
        ],
        responses={
            status.HTTP_200_OK: {
                "content": {
                    "application/json": {
                        "example": {
                            "message": f"Upserted 3 {model_type}(s)",
                            "inserted": 0,
                            "updated": 3,
                        }
                    }
                }
            },
            status.HTTP_201_CREATED: {
                "content": {
                    "application/json": {
                        "example": {
                            "message": f"Upserted 3 {model_type}(s)",
                            "inserted": 1,
                            "updated": 2,
                        }
                    }
                }
            },
            status.HTTP_403_FORBIDDEN: {
                "content": {
                    "application/json": {
                        "example": {
                            "detail": {
                                "error": "user does not have permission to modify this resource",
                                "resource_type": "DataCategory",
                                "fides_key": "example.key",
                            }
                        }
                    }
                }
            },
        },
    )
    async def upsert(
        resources: List[fides_model],
        response: Response,
        resource_type: str = get_resource_type(router),
        db: AsyncSession = Depends(get_async_db),
    ) -> Dict:
        """
        For any resource in `resources` that already exists in the database,
        update the resource by its `fides_key`. Otherwise, create a new resource.

        Responds with a `201 Created` if even a single resource in `resources`
        did not previously exist. Otherwise, responds with a `200 OK`.

        The `is_default` field cannot be updated and will respond
        with a `403 Forbidden` if attempted.
        """

        sql_model = sql_model_map[resource_type]
        resource_dicts = [resource.dict() for resource in resources]
        for resource in resources:
            await validate_data_categories(resource, db)

        await forbid_if_editing_any_is_default(sql_model, resource_dicts, db)
        result = await upsert_resources(sql_model, resource_dicts, db)
        response.status_code = (
            status.HTTP_201_CREATED if result[0] > 0 else response.status_code
        )

        return {
            "message": f"Upserted {len(resources)} {sql_model.__name__}(s)",
            "inserted": result[0],
            "updated": result[1],
        }

    @router.delete(
        "/{fides_key}",
        dependencies=[
            Security(
                verify_oauth_client_cli, scopes=[scope_registry.CLI_OBJECTS_DELETE]
            )
        ],
        responses={
            status.HTTP_403_FORBIDDEN: {
                "content": {
                    "application/json": {
                        "example": {
                            "detail": {
                                "error": "user does not have permission to modify this resource",
                                "resource_type": model_type,
                                "fides_key": "example.key",
                            }
                        }
                    }
                }
            },
        },
    )
    async def delete(
        fides_key: str,
        resource_type: str = get_resource_type(router),
        db: AsyncSession = Depends(get_async_db),
    ) -> Dict:
        """
        Delete a resource by its fides_key.

        Resources that have `is_default=True` cannot be deleted and will respond
        with a `403 Forbidden`.
        """
        sql_model = sql_model_map[resource_type]
        await forbid_if_default(sql_model, fides_key, db)
        deleted_resource = await delete_resource(sql_model, fides_key, db)
        # Convert the resource to a dict explicitly for the response
        deleted_resource_dict = (
            model_map[resource_type].from_orm(deleted_resource).dict()
        )
        return {
            "message": "resource deleted",
            "resource": deleted_resource_dict,
        }

    routers += [router]<|MERGE_RESOLUTION|>--- conflicted
+++ resolved
@@ -8,15 +8,10 @@
 
 from typing import Dict, List
 
-<<<<<<< HEAD
-from fastapi import Depends, Response, Security, status
-from fideslang import model_map
-=======
-from fastapi import Depends, HTTPException, Response, status
+from fastapi import Depends, HTTPException, Response, Security, status
 from fideslang import Dataset, FidesModel, model_map
 from fideslang.validation import FidesKey
 from pydantic import ValidationError as PydanticValidationError
->>>>>>> 56d9e56c
 from sqlalchemy.ext.asyncio import AsyncSession
 from starlette.status import HTTP_422_UNPROCESSABLE_ENTITY
 
@@ -43,11 +38,9 @@
 )
 from fides.api.ctl.utils import errors
 from fides.api.ctl.utils.api_router import APIRouter
-<<<<<<< HEAD
 from fides.api.ops.api.v1 import scope_registry
+from fides.api.ops.schemas.dataset import validate_data_categories_against_db
 from fides.api.ops.util.oauth_util import verify_oauth_client_cli
-=======
-from fides.api.ops.schemas.dataset import validate_data_categories_against_db
 
 
 async def get_data_categories_from_db(async_session: AsyncSession) -> List[FidesKey]:
@@ -74,7 +67,6 @@
             status_code=HTTP_422_UNPROCESSABLE_ENTITY, detail=e.errors()
         )
 
->>>>>>> 56d9e56c
 
 # CRUD Endpoints
 routers: List[APIRouter] = []
