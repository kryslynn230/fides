import {
  configureNavGroups,
  findActiveNav,
  NAV_CONFIG,
} from "@fidesui/components";
import { useMemo } from "react";

import { useAppSelector } from "~/app/hooks";
import { useFeatures } from "~/features/common/features";
import { selectThisUsersScopes } from "~/features/user-management";

export const useNav = ({ path }: { path: string }) => {
  const features = useFeatures();
  const userScopes = useAppSelector(selectThisUsersScopes);
  const privacyRequestsConfiguration = false;
  const navGroups = useMemo(
    () =>
      configureNavGroups({
        config: NAV_CONFIG,
        hasPlus: features.plus,
<<<<<<< HEAD
        hasAccessToPrivacyRequestConfigurations: privacyRequestsConfiguration,
=======
        flags: features.flags,
>>>>>>> 22349a84
        userScopes,
      }),
    [features, userScopes]
  );

  const activeNav = useMemo(
    () => findActiveNav({ navGroups, path }),
    [path, navGroups]
  );

  const nav = useMemo(
    () => ({ groups: navGroups, active: activeNav }),
    [navGroups, activeNav]
  );

  return nav;
};<|MERGE_RESOLUTION|>--- conflicted
+++ resolved
@@ -12,17 +12,12 @@
 export const useNav = ({ path }: { path: string }) => {
   const features = useFeatures();
   const userScopes = useAppSelector(selectThisUsersScopes);
-  const privacyRequestsConfiguration = false;
   const navGroups = useMemo(
     () =>
       configureNavGroups({
         config: NAV_CONFIG,
         hasPlus: features.plus,
-<<<<<<< HEAD
-        hasAccessToPrivacyRequestConfigurations: privacyRequestsConfiguration,
-=======
         flags: features.flags,
->>>>>>> 22349a84
         userScopes,
       }),
     [features, userScopes]
