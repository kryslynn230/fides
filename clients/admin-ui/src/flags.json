--- conflicted
+++ resolved
@@ -1,13 +1,4 @@
 {
-<<<<<<< HEAD
-=======
-  "privacyRequestsConfiguration": {
-    "description": "The configuration link in the Privacy Requests sidebar where a user can configure a messaging provider and storage.",
-    "development": true,
-    "test": true,
-    "production": false
-  },
->>>>>>> 22349a84
   "datasetClassificationUpdates": {
     "description": "Enable per-collection dataset classification instead of bulk updates.",
     "development": true,
