--- conflicted
+++ resolved
@@ -10,15 +10,14 @@
     "test": false,
     "production": false
   },
-<<<<<<< HEAD
   "privacyRequestsConfiguration": {
     "development": true,
     "test": true,
-=======
+    "production": false
+    },
   "datasetClassificationUpdates": {
     "development": true,
     "test": false,
->>>>>>> e84a79d4
     "production": false
   }
 }