--- conflicted
+++ resolved
@@ -20,21 +20,13 @@
   - Title
   - Description
   - Icon
-<<<<<<< HEAD
-  - Policy key
-=======
->>>>>>> ec77b62a
   - Which consent management options are present, and each option's:
     - The Fides Data Use that the user may consent to
     - Descriptive information for the type of consent
     - The default consent state (opt in/out)
     - The cookie keys that will be available to
-<<<<<<< HEAD
       [fides-consent.js](./packages/fides-consent/README.md), which can be used to access a user's consent choices on outside of the Privacy Center.
     - Whether the user's consent choice should be propagated to any configured third party services (executable). Note that currently, only one option may be marked `executable` at a time.
-=======
-      [fides-consent.js](./packages/fides-consent/README.md), which can be used to access a user's consent choices outside of the Privacy Center.
->>>>>>> ec77b62a
 
 You can also add any CSS you'd like to the page by adding it to the `config.css` file inside the `config` directory.
 
